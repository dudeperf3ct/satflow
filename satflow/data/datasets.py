from typing import Iterator, Dict, List, Any, Union, Optional

import datetime
import torch
import torch.utils.data as thd
from torch.utils.data.dataset import T_co

import numpy as np
import webdataset as wds

import albumentations as A
import pickle
import numpy.lib.format
import io

import braceexpand


from typing import Dict, Any, Type, List, Sequence

REGISTERED_DATASET_CLASSES = {}


def register_dataset(cls: Type[thd.IterableDataset]):
    global REGISTERED_DATASET_CLASSES
    name = cls.__name__
    assert (
        name not in REGISTERED_DATASET_CLASSES
    ), f"exists class: {REGISTERED_DATASET_CLASSES}"
    REGISTERED_DATASET_CLASSES[name] = cls
    return cls


def get_dataset(name: str) -> Type[thd.IterableDataset]:
    global REGISTERED_DATASET_CLASSES
    assert (
        name in REGISTERED_DATASET_CLASSES
    ), f"available class: {REGISTERED_DATASET_CLASSES}"
    return REGISTERED_DATASET_CLASSES[name]


def create_time_layer(dt: datetime.datetime, shape):
    """Create 3 layer for current time of observation"""
    month = dt.month / 12
    day = dt.day / 31
    hour = dt.hour / 24
    # minute = dt.minute / 60
    return np.stack(
        [np.full(shape, month), np.full(shape, day), np.full(shape, hour)], axis=-1
    )


def binarize_mask(mask):
    """Binarize mask, taking max value as the data, and setting everything else to 0"""
    mask[
        mask == 255
    ] = 0  # hardcoded incase missing any of the cloud mask background problem
    mask[mask < np.max(mask)] = 0
    mask[mask > 0] = 1
    return mask


# Taken from OCF Zarr file min and max for all the channels
MSG_MIN = np.array(
    [
        -1.2278595,
        -2.5118103,
        -64.83977,
        63.404694,
        2.844452,
        199.10002,
        -17.254883,
        -26.29155,
        -1.1009827,
        -2.4184198,
        199.57048,
        198.95093,
    ]
)
MSG_MAX = np.array(
    [
        103.90016,
        69.60857,
        339.15588,
        340.26526,
        317.86752,
        313.2767,
        315.99194,
        274.82297,
        93.786545,
        101.34922,
        249.91806,
        286.96323,
    ]
)


def load_np(data):
    return numpy.lib.format.read_array(io.BytesIO(data))


@register_dataset
class SatFlowDataset(thd.IterableDataset, wds.Shorthands, wds.Composable):
    def __init__(self, datasets, config, train=True):
        super().__init__()
        self.config = config
        self.datasets = datasets
        self.train = train
        self.num_timesteps = config["num_timesteps"]
        self.skip_timesteps = config.get(
            "skip_timesteps", 1
        )  # Every nth historical timestep to take
        self.forecast_times = config.get(
            "forecast_times", 48
        )  # Max timesteps to predict ahead (minutes / 5) default 4 hours

        # Defined output sizes, etc.
        self.output_shape = config["output_shape"]
        self.target_type = config.get("target", "cloudmask")
        # Should load the common data here
        self.bands = config.get(
            "bands",
            (
                "HRV",
                "IR016",
                "IR039",
                "IR087",
                "IR097",
                "IR108",
                "IR120",
                "IR134",
                "VIS006",
                "VIS008",
                "WV062",
                "WV073",
            ),
        )
        self.use_topo = config.get("use_topo", False)
        self.use_latlon = config.get("use_latlon", False)
        self.use_time = config.get("use_time", True)
        self.time_aux = config.get(
            "time_aux", False
        )  # Time as an auxiliary input as 1D array
        self.use_mask = config.get("use_mask", True)
        self.use_image = config.get("use_image", False)

        self.topo = None
        self.location = None

        self.num_crops = config.get("num_crops", 5)

        transforms = []
        if self.train and False:
            # TODO Change if we want to actually flip things
            # Pointed out that flips might mess up learning dominant winds, etc. physical phenomena, disable for now
            transforms = [
                A.HorizontalFlip(p=0.5),
                A.VerticalFlip(p=0.5),
            ]
        transforms.append(A.RandomCrop(self.output_shape, self.output_shape))
        self.aug = A.ReplayCompose(
            transforms,
        )

    def create_target_time_cube(self, target_timestep):
        """Create target time layer"""
        time_cube = np.zeros(
            (self.output_shape, self.output_shape, self.forecast_times), dtype=np.int8
        )
        time_cube[:, :, target_timestep] = 1
        return time_cube

    def create_target_time_layer(self, target_timestep):
        """
        Creates a one-hot encoded layer, a lot more space efficient than timecube, but needs to be an aux layer
        Args:
            target_timestep: The target timestep for predicting

        Returns:
            1-D numpy array where there is a 1 for the target timestep
        """

        time_layer = np.zeros((self.output_shape, self.forecast_times), dtype=np.int8)
        time_layer[target_timestep] = 1
        return time_layer

    def get_timestep(self, sample, idx, return_target=False, return_image=True):
        """
        Gets the image stack of the given timestep, if return_target is true, only returns teh mask and satellite channels
        as the model does not need to predict the time, topogrpahic data, etc.
        :param sample:
        :param idx:
        :param return_target:
        :return:
        """
        target = load_np(sample[f"{self.target_type}.{idx:03d}.npy"])
        if "mask" in self.target_type:
            target = binarize_mask(
                target
            )  # Not actual target, but for now, should be good

        if return_target and not return_image:
            return None, target

        image = np.stack(
            [load_np(sample[f"{b.lower()}.{idx:03d}.npy"]) for b in self.bands], axis=-1
        )

        # Regularize here
        image = (image - MSG_MIN) / (MSG_MAX - MSG_MIN)

        if return_target and return_image:
            return image, target

        if self.use_topo:
            image = np.concatenate([image, self.topo], axis=-1)
        if self.use_latlon:
            image = np.concatenate([image, self.location], axis=-1)
        if self.use_time and not self.time_aux:
            t = create_time_layer(
                pickle.loads(sample["time.pyd"])[idx],
                shape=(image.shape[0], image.shape[1]),
            )
            image = np.concatenate(
                [
                    image,
                    t,
                ],
                axis=-1,
            )
        if self.use_mask:
            image = np.concatenate(
                [
                    image,
                    np.expand_dims(
                        binarize_mask(load_np(sample[f"cloudmask.{idx:03d}.npy"])),
                        axis=-1,
                    ),
                ],
                axis=-1,
            )

        return image, target

    def __iter__(self) -> Iterator[T_co]:
        # Need to make sure same time step for all of them.
        # As its all from rapid scan, should be fairly easy.
        # Main missing one is the regional and rapid weather ones, which are every 15 minutes,
        # but could be interpolated between the previous step and next one by weighting by time difference
        # Topographic is same of course, just need to resize to 1km x 1km?
        # grid by taking the mean value of the interior ones
        sources = [iter(ds) for ds in self.datasets]
        while True:
            for source in sources:
                sample = next(source)
                timesteps = pickle.loads(sample["time.pyd"])
                available_steps = len(timesteps)  # number of available timesteps
                # Check to make sure all timesteps exist
                sample_keys = [
                    key for key in sample.keys() if self.bands[0].lower() in key
                ]
                key_checker = [
                    f"{self.bands[0].lower()}.{idx:03d}.npy"
                    for idx in range(1, available_steps)
                ]
                if not all(e in sample_keys for e in key_checker) or len(sample_keys) <= self.num_timesteps * self.skip_timesteps + self.forecast_times:
                    continue  # Skip this sample as it is missing timesteps, or has none
                # Times that have enough previous timesteps and post timesteps for training
                # pick one at random

                idxs = np.random.randint(
                    self.num_timesteps * self.skip_timesteps,
                    available_steps - self.forecast_times,
                    size=self.num_crops,
                )
                if self.use_topo:
                    topo = load_np(sample["topo.npy"])
                    self.topo = topo - np.min(topo) / (np.max(topo) - np.min(topo))
                    self.topo = np.expand_dims(self.topo, axis=-1)
                if self.use_latlon:
                    self.location = load_np(sample["location.npy"])
                for idx in idxs:
                    if self.train:
                        target_timesteps = (
                            np.random.randint(
                                idx + 1, idx + self.forecast_times, size=self.num_crops
                            )
                            - idx
                        )
                    else:
                        # Testing, so do it for all timesteps
                        target_timesteps = np.arange(start=idx+1, stop=idx+self.forecast_times) - idx
                    for target_timestep in target_timesteps:
                        time_cube = self.create_target_time_cube(target_timestep)
                        for _ in range(
                            self.num_crops
                        ):  # Do 5 random crops as well for training
                            image, _ = self.get_timestep(
                                sample, idx - self.num_timesteps
                            )  # First timestep considered
                            data = self.aug(image=image)
                            replay = data["replay"]
                            image = data["image"]
                            if self.use_time and not self.time_aux:
                                image = np.concatenate([image, time_cube], axis=-1)
<<<<<<< HEAD
                            print(f"Num Timesteps: {self.num_timesteps}")
                            if self.num_timesteps > 0:
                                image = np.expand_dims(image, axis=0)
                                for i in range(idx - (self.num_timesteps * self.skip_timesteps) + 1, idx + 1, self.skip_timesteps):
                                    t_image, _ = self.get_timestep(sample, i)
                                    t_image = self.aug.replay(replay, image=t_image)[
                                        "image"
                                    ]
                                    if self.use_time and not self.time_aux:
                                        t_image = np.concatenate([t_image, time_cube], axis=-1)
                                    image = np.concatenate(
                                        [image, np.expand_dims(t_image, axis=0)]
                                    )
                                image = np.moveaxis(image, [3], [1])
                            else:
                                image = np.moveaxis(image, [2], [0])
                            print(f"Image Shape: {image.shape}")
=======
                            image = np.expand_dims(image, axis=0)
                            for i in range(
                                idx - (self.num_timesteps * self.skip_timesteps) + 1,
                                idx + 1,
                                self.skip_timesteps,
                            ):
                                t_image, _ = self.get_timestep(sample, i)
                                t_image = self.aug.replay(replay, image=t_image)[
                                    "image"
                                ]
                                if self.use_time and not self.time_aux:
                                    t_image = np.concatenate(
                                        [t_image, time_cube], axis=-1
                                    )
                                image = np.concatenate(
                                    [image, np.expand_dims(t_image, axis=0)]
                                )
>>>>>>> 9c8c60ad
                            # Now in a Time x W x H x Channel order
                            target_image, target_mask = self.get_timestep(
                                sample, target_timestep, return_target=True, return_image=self.use_image
                            )
                            if target_image is not None:
                                target_image = self.aug.replay(replay, image=target_image)[
                                    "image"
                                ]
                                target_image = np.moveaxis(target_image, [2], [0])
                            target_mask = self.aug.replay(replay, image=target_mask)[
                                "image"
                            ]
                            # Convert to Channel x Time x W x H
                            target_mask = np.expand_dims(target_mask, axis=0)

                            if self.use_time and self.time_aux:
                                time_layer = create_time_layer(
                                    target_timestep, self.output_shape
                                )
                                yield image, time_layer, target_image, target_mask
                            yield image, target_image, target_mask


@register_dataset
class SatFlowIterDataset(SatFlowDataset):
    """
    SatFlow dataset that works with WebDataset format where each tar file is 1 day, and each frame is a sample, iterated
    in order. So after getting a sample, iterate through it all, building up the samples from earliest to latest
    """

    def __init__(self, datasets, config, train=True):
        urls = list(braceexpand.braceexpand(datasets))
        datasets = [
            wds.WebDataset(src) for src in urls
        ]  # This is to ensure that each day is kept together
        super(SatFlowIterDataset, self).__init__(datasets, config, train)
        self.topo = np.load("../resources/cutdown_europe_dem.npy")
        self.topo = self.topo - np.min(self.topo) / (
            np.max(self.topo) - np.min(self.topo)
        )
        self.topo = np.expand_dims(self.topo, axis=-1)
        self.location = np.load("../resources/location_array.npy")
        # Need to create topo and location arrays here fpr use later

    def get_timestep(self, sample, idx, return_target=False):
        """
        Gets the image stack of the given timestep, if return_target is true, only returns teh mask and satellite channels
        as the model does not need to predict the time, topogrpahic data, etc.
        :param sample:
        :param idx:
        :param return_target:
        :return:
        """
        image = np.stack(
            [load_np(sample[f"{b.lower()}.npy"]) for b in self.bands], axis=-1
        )

        # Regularize here
        image = (image - MSG_MIN) / (MSG_MAX - MSG_MIN)

        target = load_np(sample[f"{self.target_type}.npy"])
        if "mask" in self.target_type:
            target = binarize_mask(
                target
            )  # Not actual target, but for now, should be good

        if return_target:
            return image, target

        if self.use_topo:
            image = np.concatenate([image, self.topo], axis=-1)
        if self.use_latlon:
            image = np.concatenate([image, self.location], axis=-1)
        if self.use_time and not self.time_aux:
            t = create_time_layer(
                pickle.loads(sample["time.pyd"]),
                shape=(image.shape[0], image.shape[1]),
            )
            image = np.concatenate(
                [
                    image,
                    t,
                ],
                axis=-1,
            )
        if self.use_mask:
            image = np.concatenate(
                [
                    image,
                    np.expand_dims(
                        binarize_mask(load_np(sample[f"cloudmask.npy"])),
                        axis=-1,
                    ),
                ],
                axis=-1,
            )

        return image, target

    def __iter__(self) -> Iterator[T_co]:
        # Need to make sure same time step for all of them.
        # As its all from rapid scan, should be fairly easy.
        # Main missing one is the regional and rapid weather ones, which are every 15 minutes,
        # but could be interpolated between the previous step and next one by weighting by time difference
        # Topographic is same of course, just need to resize to 1km x 1km?
        # grid by taking the mean value of the interior ones
        sources = [iter(ds) for ds in self.datasets]
        while True:
            np.random.shuffle(sources)  # Shuffle order of the days
            for source in sources:
                # Check to make sure all timesteps exist
                # Times that have enough previous timesteps and post timesteps for training
                # pick one at random
                # TODO Get better way of doing this rather than hardcoding 144, but for now, lets do it
                idxs = np.random.randint(
                    self.num_timesteps * self.skip_timesteps,
                    144 - self.forecast_times,
                    size=1,  # TODO Change back to num crops when better
                )
                # Need to get lowest to largest to keep iteration going
                idxs = np.sort(idxs)
                for idx in idxs:
                    # Get current and prev images
                    target_timesteps = (
                        np.random.randint(
                            idx + 1, idx + self.forecast_times, size=self.num_crops
                        )
                        - idx
                    )
                    target_timesteps = np.sort(target_timesteps)
                    s_timesteps = target_timesteps + idx
                    first_sample_idx = idx - (self.num_timesteps * self.skip_timesteps)
                    future_targets = []
                    future_images = []
                    curr_images = []
                    for sample_idx, sample in source:  # Go through one day
                        if sample_idx == first_sample_idx:  # First one
                            image, _ = self.get_timestep(
                                sample, idx - self.num_timesteps
                            )  # First timestep considered
                            image = np.expand_dims(image, axis=0)
                            curr_images.append(image)
                        elif sample_idx in np.arange(
                            idx - ((self.num_timesteps - 1) * self.skip_timesteps),
                            idx + self.skip_timesteps,
                            self.skip_timesteps,
                        ):
                            t_image, _ = self.get_timestep(sample, idx)
                            curr_images.append(t_image)
                        elif sample_idx in s_timesteps:  # In the future ones
                            target_image, target_mask = self.get_timestep(
                                sample, sample_idx, return_target=True
                            )
                            future_images.append(target_image)
                            future_targets.append(target_mask)
                    # Now do the post/pre processing
                    # First check if enough samples exist
                    if len(curr_images) != (self.num_timesteps + 1) or len(
                        future_images
                    ) != len(target_timesteps):
                        print(
                            f"Curr Wanted: {(self.num_timesteps + 1)} Curr Got: {len(curr_images)} "
                            f"Future Wanted: {len(target_timesteps)} Future Got: {len(future_images)}"
                        )
                        continue

                    # Now do the cropping, but keep the original, adding the timecube, etc.
                    for i, target_timestep in enumerate(s_timesteps):
                        time_cube = self.create_target_time_cube(target_timestep)
                        for _ in self.num_crops:
                            data = self.aug(image=curr_images[0])
                            replay = data["replay"]
                            image = data["image"]
                            if self.use_time and not self.time_aux:
                                image = np.concatenate([image, time_cube], axis=-1)
                            image = np.expand_dims(image, axis=0)
                            for t_image in curr_images[1:]:
                                t_image = self.aug.replay(replay, image=t_image)[
                                    "image"
                                ]
                                if self.use_time and not self.time_aux:
                                    t_image = np.concatenate(
                                        [t_image, time_cube], axis=-1
                                    )
                                image = np.concatenate(
                                    [image, np.expand_dims(t_image, axis=0)]
                                )
                            # Now in a Time x W x H x Channel order
                            target_image = self.aug.replay(
                                replay, image=future_images[i]
                            )["image"]
                            target_mask = self.aug.replay(
                                replay, image=future_targets[i]
                            )["image"]
                            # Convert to Channel x Time x W x H
                            image = np.moveaxis(image, [3], [1])
                            target_image = np.moveaxis(target_image, [2], [0])
                            target_mask = np.expand_dims(target_mask, axis=0)

                            if self.use_time and self.time_aux:
                                time_layer = create_time_layer(
                                    target_timestep, self.output_shape
                                )
                                yield image, time_layer, target_image, target_mask
                            if not self.use_image:
                                yield image, target_mask
                            else:
                                yield image, target_image, target_mask<|MERGE_RESOLUTION|>--- conflicted
+++ resolved
@@ -303,25 +303,6 @@
                             image = data["image"]
                             if self.use_time and not self.time_aux:
                                 image = np.concatenate([image, time_cube], axis=-1)
-<<<<<<< HEAD
-                            print(f"Num Timesteps: {self.num_timesteps}")
-                            if self.num_timesteps > 0:
-                                image = np.expand_dims(image, axis=0)
-                                for i in range(idx - (self.num_timesteps * self.skip_timesteps) + 1, idx + 1, self.skip_timesteps):
-                                    t_image, _ = self.get_timestep(sample, i)
-                                    t_image = self.aug.replay(replay, image=t_image)[
-                                        "image"
-                                    ]
-                                    if self.use_time and not self.time_aux:
-                                        t_image = np.concatenate([t_image, time_cube], axis=-1)
-                                    image = np.concatenate(
-                                        [image, np.expand_dims(t_image, axis=0)]
-                                    )
-                                image = np.moveaxis(image, [3], [1])
-                            else:
-                                image = np.moveaxis(image, [2], [0])
-                            print(f"Image Shape: {image.shape}")
-=======
                             image = np.expand_dims(image, axis=0)
                             for i in range(
                                 idx - (self.num_timesteps * self.skip_timesteps) + 1,
@@ -339,7 +320,6 @@
                                 image = np.concatenate(
                                     [image, np.expand_dims(t_image, axis=0)]
                                 )
->>>>>>> 9c8c60ad
                             # Now in a Time x W x H x Channel order
                             target_image, target_mask = self.get_timestep(
                                 sample, target_timestep, return_target=True, return_image=self.use_image
@@ -360,7 +340,10 @@
                                     target_timestep, self.output_shape
                                 )
                                 yield image, time_layer, target_image, target_mask
-                            yield image, target_image, target_mask
+                            if not self.use_image:
+                                yield image, target_mask
+                            else:
+                                yield image, target_image, target_mask
 
 
 @register_dataset
@@ -544,7 +527,4 @@
                                     target_timestep, self.output_shape
                                 )
                                 yield image, time_layer, target_image, target_mask
-                            if not self.use_image:
-                                yield image, target_mask
-                            else:
-                                yield image, target_image, target_mask+                            yield image, target_image, target_mask